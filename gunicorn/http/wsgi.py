--- conflicted
+++ resolved
@@ -371,13 +371,8 @@
         if self.is_chunked():
             chunk_size = "%X\r\n" % nbytes
             self.sock.sendall(chunk_size.encode('utf-8'))
-<<<<<<< HEAD
-
-        self.sock.sendfile(respiter.filelike, offset=offset, count=nbytes)
-=======
         if nbytes > 0:
-            self.sock.sendfile(respiter.filelike, count=nbytes)
->>>>>>> 0b953b80
+            self.sock.sendfile(respiter.filelike, offset=offset, count=nbytes)
 
         if self.is_chunked():
             self.sock.sendall(b"\r\n")
