--- conflicted
+++ resolved
@@ -438,13 +438,13 @@
     assert app.cfg.bind == ["fd://42"]
 
 
-<<<<<<< HEAD
 def test_repr():
     c = config.Config()
     c.set("workers", 5)
 
     assert "with value 5" in repr(c.settings['workers'])
-=======
+
+
 def test_str():
     c = config.Config()
     o = str(c)
@@ -477,5 +477,4 @@
     else:
         assert False, 'missing expected setting lines? {}'.format(
             OUTPUT_MATCH.keys()
-        )
->>>>>>> 000236aa
+        )